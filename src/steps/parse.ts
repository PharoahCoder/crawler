--- conflicted
+++ resolved
@@ -1,205 +1,18 @@
-import { TermData, Course, Caches, Meeting, Section } from '../types';
+import { TermData, Course, Caches, Meeting, Section, Location } from '../types';
 import { cache, extract, match, regexExec } from '../utils';
-
-<<<<<<< HEAD
-/**
- * Primary JSON object returned by the API.
- * See https://github.com/GTBitsOfGood/gt-scheduler/issues/1#issuecomment-694326220
- * for more info on the shape
- */
-export interface TermData {
-  /**
-   * Contains information about each class;
-   * this makes up the vast bulk of the resultant JSON.
-   * The course IDs are the keys (`"ACCT 2101"`, `"CS 2340"`, etc.)
-   */
-  courses: Record<string, Course>;
-  /**
-   * Contains data shared by multiple class descriptions
-   */
-  caches: Caches;
-  /**
-   * Contains the time this JSON file was retrieved
-   */
-  updatedAt: Date;
-  /**
-   * Version number for the term data
-   */
-  version: string;
-}
-
-/**
- * Contains data shared by multiple class descriptions
- */
-export interface Caches {
-  /**
-   * List of all the different time ranges that classes can be offered at
-   * (e.g. `"8:00 am - 8:50 am"`;
-   * there is one `"TBA"` string for classes whose time is "To Be Announced")
-   */
-  periods: string[];
-  /**
-   * List of all possible start/ending dates that classes can be offered between
-   * (e.g. `"Aug 17, 2020 - Dec 10, 2020"`)
-   */
-  dateRanges: string[];
-  /**
-   * List of the different types of classes for each time block
-   * (e.g. `"Lecture*"`, `"Recitation*"`, or `"Internship/Practicum*"`)
-   */
-  scheduleTypes: string[];
-  /**
-   * List of the different GT campus locations that a class could take place at
-   * (e.g. `"Georgia Tech-Atlanta *"` or `"Online"`)
-   */
-  campuses: string[];
-  /**
-   * List of other miscellaneous attributes that can be associated with a class
-   * (e.g. `"Hybrid Course"`, `"Honors Program"`, or `"Capstone"`)
-   */
-  attributes: string[];
-  /**
-   * List of the different kinds of grading schemes a course can have
-   */
-  gradeBases: string[];
-}
-
-/**
- * Contains information about a single class
- * (**Note** that this is an **array** (tuple), not an object)
- */
-export type Course = [
-  /**
-   * the full, human-readable name of the course (e.g. "Accounting I")
-   */
-  fullName: string,
-  /**
-   * a JSON object with information about each section of the course;
-   * the section IDs are the keys (`"A"`, `"B"`, `"S2"`, etc.)
-   */
-  sections: Record<string, Section>,
-  /**
-   * a tree of prerequisite classes and the necessary grades in them
-   * (using boolean expressions in prefix order)
-   * 
-   * @example
-   * 
-   * ```json
-     [
-       "and",
-       [
-          "or",
-          {"id":"CS 3510", "grade":"C"},
-          {"id":"CS 3511", "grade":"C"}
-       ]
-     ]
-   * ```
-   */
-  prerequisites: Prerequisites,
-];
-
-/**
- * Contains  information about the course's section
- * (**Note** that this is an **array** (tuple), not an object)
- */
-export type Section = [
-  /**
-   * the CRN number of this section of the course
-   */
-  crn: string,
-  /**
-   * array of information about the section's meeting times/places/professors/etc.;
-   * in most cases, this array will only contain 1 item
-   */
-  meetings: Meeting[],
-  /**
-   * integer number of credit hours this course is worth
-   */
-  creditHours: number,
-  /**
-   * integer index into `caches.scheduleTypes`
-   */
-  scheduleTypeIndex: number,
-  /**
-   * integer index into `caches.campuses`,
-   * specifying which campus the class is being taught at
-   */
-  campusIndex: number,
-  /**
-   * array of integer indices into `caches.attributes`,
-   * specifying any additional attributes the course has
-   */
-  attributeIndices: number[],
-  /**
-   * integer index into caches.gradeBases,
-   * specifying the grading scheme of the class
-   */
-  gradeBaseIndex: number,
-];
-
-class Location {
-  lat: number
-  long: number
-  constructor(lat: number, long: number) {
-    this.lat = lat
-    this.long = long
-  }
-  
-  getLatLong() {
-    return {lat: this.lat, long: this.long}
-  }
-}
 
 /* 
 * A map consisting of course locations and corresponding coordinates 
 */
 const courseLocations = new Map([
-['Skiles', new Location(33.773568, -84.395957)],
-['CULC', new Location(33.774909,  -84.396404)],
-['Boggs', new Location(33.776085, -84.400181)],
+  ['Skiles', new Location(33.773568, -84.395957)],
+  ['Clough Commons', new Location(33.774909,  -84.396404)],
+  ['Boggs', new Location(33.776085, -84.400181)],
+  ['Architecture (West)', new Location(33.776076, -84.396114)],
+  ['Architecture (East)', new Location(33.776177, -84.395459)]
 ]);
 
-/**
- * Contains meeting information about a class section
- * (**Note** that this is an **array** (tuple), not an object)
- */
-export type Meeting = [
-  /**
-   * an integer index into `caches.periods`,
-   * specifying the class's start/end times
-   */
-  periodIndex: number,
-  /**
-   * a string specifying what days the class takes place on
-   * (e.g. `"MW"` or `"TR"`)
-   */
-  days: string,
-  /**
-   * a string giving the room/location where the course will be held
-   * (e.g. `"College of Business 224"`)
-   */
-  room: string,
-  /**
-   * an Object containing latitude and longitude for given course
-   */
-  location: Location | undefined,
-  /**
-   * an array of strings listing all the instructors for this section,
-   * along with a 1-character code to mark the principal instructor
-   * (e.g. `["Katarzyna Rubar (P)"]`)
-   */
-  instructors: string[],
-  /**
-   * an integer index into `caches.dateRanges`,
-   * specifying the start/end date of the class this semester
-   */
-  dateRangeIndex: number,
-];
-
-export function parse(html: string, version: string): TermData {
-=======
 export function parse(html: string, version: number): TermData {
->>>>>>> 95389fa3
   const courses: Record<string, Course> = {};
   const caches: Caches = {
     periods: [],
